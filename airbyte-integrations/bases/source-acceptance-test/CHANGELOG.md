# Changelog

<<<<<<< HEAD
## 0.1.7
Add: `test_spec` additionally checks if Dockerfile has `ENV AIRBYTE_ENTRYPOINT` defined 
    and equal to space_joined `ENTRYPOINT`
=======
## 0.1.9
Add configurable validation of schema for all records in BasicRead test: https://github.com/airbytehq/airbyte/pull/4345
The validation is ON by default. 
To disable validation for the source you need to set `validate_schema: off` in the config file.

## 0.1.8
Fix cursor_path to support nested and absolute paths: https://github.com/airbytehq/airbyte/pull/4552

## 0.1.7
Add: `test_spec` additionally checks if Dockerfile has `ENV AIRBYTE_ENTRYPOINT` defined and equal to space_joined `ENTRYPOINT`
>>>>>>> 65327743

## 0.1.6
Add test whether PKs present and not None if `source_defined_primary_key` defined: https://github.com/airbytehq/airbyte/pull/4140

## 0.1.5
Add configurable timeout for the acceptance tests: https://github.com/airbytehq/airbyte/pull/4296<|MERGE_RESOLUTION|>--- conflicted
+++ resolved
@@ -1,10 +1,5 @@
 # Changelog
 
-<<<<<<< HEAD
-## 0.1.7
-Add: `test_spec` additionally checks if Dockerfile has `ENV AIRBYTE_ENTRYPOINT` defined 
-    and equal to space_joined `ENTRYPOINT`
-=======
 ## 0.1.9
 Add configurable validation of schema for all records in BasicRead test: https://github.com/airbytehq/airbyte/pull/4345
 The validation is ON by default. 
@@ -15,7 +10,6 @@
 
 ## 0.1.7
 Add: `test_spec` additionally checks if Dockerfile has `ENV AIRBYTE_ENTRYPOINT` defined and equal to space_joined `ENTRYPOINT`
->>>>>>> 65327743
 
 ## 0.1.6
 Add test whether PKs present and not None if `source_defined_primary_key` defined: https://github.com/airbytehq/airbyte/pull/4140
